--- conflicted
+++ resolved
@@ -66,9 +66,5 @@
             assert response.status_code == 200
             if "SUCCESS" == response.text:
                 return
-<<<<<<< HEAD
-            time.sleep(60)
-=======
             await asyncio.sleep(60)
->>>>>>> 2695f6bf
         assert "SUCCESS" == response.text