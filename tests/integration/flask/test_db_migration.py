--- conflicted
+++ resolved
@@ -26,18 +26,7 @@
     db_app = await model.deploy("postgresql-k8s", channel="14/stable", trust=True)
     await model.wait_for_idle()
     await model.add_relation(flask_db_app.name, db_app.name)
-<<<<<<< HEAD
-
     await model.wait_for_idle(status="active", timeout=20 * 60)
-
-    for unit_ip in await get_unit_ips(flask_db_app.name):
-        assert requests.head(f"http://{unit_ip}:8000/tables/users", timeout=5).status_code == 404
-
-    await flask_db_app.set_config({"database_migration_script": "database-migration.sh"})
-    await model.wait_for_idle(status="active")
-=======
-    await model.wait_for_idle(status="active", timeout=20 * 60)
->>>>>>> 2695f6bf
 
     for unit_ip in await get_unit_ips(flask_db_app.name):
         assert requests.head(f"http://{unit_ip}:8000/tables/users", timeout=5).status_code == 200
